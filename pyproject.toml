--- conflicted
+++ resolved
@@ -25,12 +25,8 @@
 pydantic = ">=2.5.0,<2.12"
 qiskit = "^1.4.3"
 qiskit-device-benchmarking = { path = "submodules/qiskit-device-benchmarking" }
-<<<<<<< HEAD
 qiskit-aer = "^0.16.0"
 qiskit-ibm-runtime = "^0.39.0"
-=======
-qiskit-ibm-runtime = "^0.40.1"
->>>>>>> 9422862f
 scipy = "^1.15.3"
 tabulate = "^0.9.0"
 qbraid = {extras = ["ionq", "qir", "braket", "azure"], version = "^0.9.6"}
