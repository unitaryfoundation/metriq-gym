from dataclasses import asdict, dataclass
from datetime import datetime
import json
import os
import pprint
import logging
from typing import Any

from tabulate import tabulate
from metriq_gym.benchmarks import JobType
from metriq_gym.config import JOB_STORAGE_FILE


logger = logging.getLogger(__name__)


@dataclass
class MetriqGymJob:
    id: str
    job_type: JobType
    params: dict[str, Any]
    data: dict[str, Any]
    provider_name: str
    device_name: str
    dispatch_time: datetime
    result_data: list[dict[str, Any]] | None = None

    def to_table_row(self) -> list[str]:
        return [
            self.id,
            self.provider_name,
            self.device_name,
            self.job_type,
            self.dispatch_time.isoformat(),
        ]

    def serialize(self) -> str:
        return json.dumps(asdict(self), sort_keys=True, default=str)

    @staticmethod
    def deserialize(data: str) -> "MetriqGymJob":
        job_dict = json.loads(data)
        job = MetriqGymJob(**job_dict)
        job.job_type = JobType(job_dict["job_type"])
        job.dispatch_time = datetime.fromisoformat(job_dict["dispatch_time"])
        return job

    def __str__(self) -> str:
        rows = [
            ["id", self.id],
            ["job_type", self.job_type.value],
            ["params", pprint.pformat(self.params)],
            ["provider_name", self.provider_name],
            ["device_name", self.device_name],
            ["provider_job_ids", pprint.pformat(self.data["provider_job_ids"])],
            ["dispatch_time", self.dispatch_time.isoformat()],
        ]
        return tabulate(rows, tablefmt="fancy_grid")


# TODO: https://github.com/unitaryfoundation/metriq-gym/issues/51
class JobManager:
    jobs: list[MetriqGymJob]
    jobs_file = JOB_STORAGE_FILE

    def __init__(self):
        self._load_jobs()

    def _log_skip(self, line_number: int, reason: str) -> None:
        logger.warning(f"Skipping job on line {line_number} in {self.jobs_file}: {reason}")

    def _load_jobs(self):
        """
        Initialize the job list by loading valid jobs from the local JSONL file.

<<<<<<< HEAD
        This method reads the JOB_STORAGE_FILE file line by line, 
        attempting to deserialize each entry into a `MetriqGymJob` object. 
=======
        This method reads the `.metriq_gym_jobs.jsonl` file line by line,
        attempting to deserialize each entry into a `MetriqGymJob` object.
>>>>>>> a74d5f59
        It skips invalid or outdated entries without raising exceptions,
        while logging the reasons for each skip.

        Jobs may be skipped for the following reasons:
        - JSON decoding errors
        - Missing required fields
        - Invalid job types not defined in `JobType`
        - Incorrect datetime format
        - Structural mismatches or unsupported schemas

        All successfully parsed jobs are stored in `self.jobs`.
        """
        self.jobs = []

        if not os.path.exists(self.jobs_file):
            return

        with open(self.jobs_file) as file:
            for line_number, raw_line in enumerate(file, start=1):
                stripped_line = raw_line.strip()
                if not stripped_line:
                    continue  # Ignore blank lines

                try:
                    job = MetriqGymJob.deserialize(stripped_line)
                except json.JSONDecodeError as e:
                    self._log_skip(line_number, f"Invalid JSON at position {e.pos}")
                except KeyError as e:
                    self._log_skip(line_number, f"Missing required field: {e}")
                except ValueError as e:
                    message = str(e).lower()
                    if "not a valid" in message and "jobtype" in message:
                        # Attempt to extract the invalid enum value
                        invalid_value = str(e).split("'")[1] if "'" in str(e) else str(e)
                        self._log_skip(line_number, f"Unknown job type: '{invalid_value}'")
                    elif "datetime" in message or "time" in message:
                        self._log_skip(line_number, f"Invalid datetime format: {e}")
                    else:
                        self._log_skip(line_number, f"Invalid value: {e}")
                except TypeError as e:
                    self._log_skip(line_number, f"Data structure mismatch: {e}")
                except Exception as e:
                    logger.warning(line_number, f"Unexpected exception ({type(e).__name__}): {e}")
                else:
                    self.jobs.append(job)

        if not self.jobs:
            logger.warning(f"No valid jobs found in {self.jobs_file}.")

    def add_job(self, job: MetriqGymJob) -> str:
        self.jobs.append(job)
        with open(self.jobs_file, "a") as file:
            file.write(job.serialize() + "\n")
        return job.id

    def get_jobs(self) -> list[MetriqGymJob]:
        return self.jobs

    def get_job(self, job_id: str) -> MetriqGymJob:
        for job in self.jobs:
            if job.id == job_id:
                return job
        raise ValueError(f"Job with id {job_id} not found")<|MERGE_RESOLUTION|>--- conflicted
+++ resolved
@@ -72,14 +72,8 @@
     def _load_jobs(self):
         """
         Initialize the job list by loading valid jobs from the local JSONL file.
-
-<<<<<<< HEAD
-        This method reads the JOB_STORAGE_FILE file line by line, 
-        attempting to deserialize each entry into a `MetriqGymJob` object. 
-=======
         This method reads the `.metriq_gym_jobs.jsonl` file line by line,
         attempting to deserialize each entry into a `MetriqGymJob` object.
->>>>>>> a74d5f59
         It skips invalid or outdated entries without raising exceptions,
         while logging the reasons for each skip.
 
