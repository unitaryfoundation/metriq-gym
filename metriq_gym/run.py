import argparse
from dataclasses import asdict
from datetime import datetime
import sys
import logging
import uuid
from dotenv import load_dotenv

from qbraid import QbraidError
from qbraid.runtime import (
    get_providers,
    GateModelResultData,
    JobStatus,
    QuantumDevice,
    QuantumProvider,
    load_job,
    load_provider,
)

from metriq_gym.benchmarks import BENCHMARK_DATA_CLASSES, BENCHMARK_HANDLERS
from metriq_gym.benchmarks.benchmark import Benchmark, BenchmarkData
from metriq_gym.cli import parse_arguments, prompt_for_job
from metriq_gym.exceptions import QBraidSetupError
from metriq_gym.job_manager import JobManager, MetriqGymJob
from metriq_gym.schema_validator import load_and_validate, validate_and_create_model
from metriq_gym.job_type import JobType

logging.basicConfig(level=logging.INFO)
logger = logging.getLogger("metriq_gym")


def setup_device(provider_name: str, backend_name: str) -> QuantumDevice:
    """
    Setup a QBraid device with id backend_name from specified provider.

    Args:
        provider_name: a metriq-gym supported provider name.
        backend_name: the id of a device supported by the provider.
    Raises:
        QBraidSetupError: If no device matching the name is found in the provider.
    """
<<<<<<< HEAD
    # TODO: https://github.com/unitaryfoundation/metriq-gym/issues/259
    # Once https://github.com/qBraid/qBraid/pull/890 gets released, put a defensive approach here
    # Whenever no provider is found, print qbraid.runtime.get_providers(), and raise a QBraidSetupError
    provider: QuantumProvider = load_provider(provider_name)
=======
    try:
        provider: QuantumProvider = load_provider(provider_name)
    except QbraidError:
        logger.error(f"No provider matching the name '{provider_name}' found.")
        logger.info(f"Providers available: {get_providers()}")
        raise QBraidSetupError("Provider not found")
>>>>>>> 4ce1c61e

    try:
        device = provider.get_device(backend_name)
    except QbraidError:
        logger.error(
            f"No device matching the name '{backend_name}' found in provider '{provider_name}'."
        )
        logger.info(f"Devices available: {[device.id for device in provider.get_devices()]}")
        raise QBraidSetupError("Device not found")
    return device


def setup_benchmark(args, params, job_type: JobType) -> Benchmark:
    return BENCHMARK_HANDLERS[job_type](args, params)


def setup_job_data_class(job_type: JobType) -> type[BenchmarkData]:
    return BENCHMARK_DATA_CLASSES[job_type]


def dispatch_job(args: argparse.Namespace, job_manager: JobManager) -> None:
    logger.info("Starting job dispatch...")
    try:
        device = setup_device(args.provider, args.device)
    except QBraidSetupError:
        return

    params = load_and_validate(args.input_file)
    logger.info(f"Dispatching {params.benchmark_name} benchmark job on {args.device} device...")

    job_type = JobType(params.benchmark_name)
    handler: Benchmark = setup_benchmark(args, params, job_type)
    job_data: BenchmarkData = handler.dispatch_handler(device)
    job_id = job_manager.add_job(
        MetriqGymJob(
            id=str(uuid.uuid4()),
            job_type=job_type,
            params=params.model_dump(),
            data=asdict(job_data),
            provider_name=args.provider,
            device_name=args.device,
            dispatch_time=datetime.now(),
        )
    )
    print(f"Job dispatched with ID: {job_id}")


def poll_job(args: argparse.Namespace, job_manager: JobManager) -> None:
    metriq_job = prompt_for_job(args, job_manager)
    if not metriq_job:
        return
    logger.info("Polling job...")
    job_type: JobType = JobType(metriq_job.job_type)
    job_data: BenchmarkData = setup_job_data_class(job_type)(**metriq_job.data)
    handler = setup_benchmark(args, validate_and_create_model(metriq_job.params), job_type)
    quantum_jobs = [
        load_job(job_id, provider=metriq_job.provider_name, **asdict(job_data))
        for job_id in job_data.provider_job_ids
    ]
    if all(task.status() == JobStatus.COMPLETED for task in quantum_jobs):
        result_data: list[GateModelResultData] = [task.result().data for task in quantum_jobs]
        print(handler.poll_handler(job_data, result_data, quantum_jobs))
    else:
        print("Job is not yet completed. Please try again later.")


def view_job(args: argparse.Namespace, job_manager: JobManager) -> None:
    metriq_job = prompt_for_job(args, job_manager)
    if metriq_job:
        print(metriq_job)


def main() -> int:
    """Main entry point for the CLI."""
    load_dotenv()
    args = parse_arguments()
    job_manager = JobManager()

    if args.action == "dispatch":
        dispatch_job(args, job_manager)
    elif args.action == "view":
        view_job(args, job_manager)
    elif args.action == "poll":
        poll_job(args, job_manager)
    else:
        logging.error("Invalid action specified. Run with --help for usage information.")
        return 1

    return 0


if __name__ == "__main__":
    sys.exit(main())<|MERGE_RESOLUTION|>--- conflicted
+++ resolved
@@ -39,19 +39,12 @@
     Raises:
         QBraidSetupError: If no device matching the name is found in the provider.
     """
-<<<<<<< HEAD
-    # TODO: https://github.com/unitaryfoundation/metriq-gym/issues/259
-    # Once https://github.com/qBraid/qBraid/pull/890 gets released, put a defensive approach here
-    # Whenever no provider is found, print qbraid.runtime.get_providers(), and raise a QBraidSetupError
-    provider: QuantumProvider = load_provider(provider_name)
-=======
     try:
         provider: QuantumProvider = load_provider(provider_name)
     except QbraidError:
         logger.error(f"No provider matching the name '{provider_name}' found.")
         logger.info(f"Providers available: {get_providers()}")
         raise QBraidSetupError("Provider not found")
->>>>>>> 4ce1c61e
 
     try:
         device = provider.get_device(backend_name)
