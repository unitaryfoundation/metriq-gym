import argparse
from dataclasses import asdict
import sys
import logging

from dotenv import load_dotenv
from qbraid import QuantumJob, ResultData
from qbraid.runtime import QuantumDevice, QuantumProvider

from metriq_gym.benchmarks import BENCHMARK_DATA_CLASSES, BENCHMARK_HANDLERS
from metriq_gym.benchmarks.benchmark import Benchmark, BenchmarkData
from metriq_gym.cli import list_jobs, parse_arguments
from metriq_gym.job_manager import JobManager
from metriq_gym.provider import QBRAID_PROVIDERS, ProviderType
from metriq_gym.schema_validator import load_and_validate
from metriq_gym.job_type import JobType


def setup_device(provider_name: str, backend_name: str) -> tuple:
    provider: QuantumProvider = QBRAID_PROVIDERS[ProviderType(provider_name)]["provider"]
    device: QuantumDevice = provider().get_device(backend_name)
    return device


def setup_handler(args, params, job_type) -> type[Benchmark]:
    return BENCHMARK_HANDLERS[job_type](args, params)


def setup_job_class(provider_name: str) -> type[QuantumJob]:
    return QBRAID_PROVIDERS[ProviderType(provider_name)]["job_class"]


def create_job_data(job_type: JobType, job_data: dict) -> BenchmarkData:
    job_data_class = BENCHMARK_DATA_CLASSES[job_type]
    return job_data_class(**job_data)

<<<<<<< HEAD

def dispatch_job(args: argparse.Namespace, job_manager: JobManager) -> None:
    provider_name, backend_name = args.provider, args.backend
    device = setup_device(provider_name, backend_name)
    params = load_and_validate(args.input_file)
    job_type = JobType(params.benchmark_name)
    handler: Benchmark = setup_handler(args, params, job_type)
    job_data: BenchmarkData = handler.dispatch_handler(device)
    job_manager.add_job(
        {
            "provider": provider_name,
            "device": backend_name,
            **params.model_dump(),
            "data": asdict(job_data),
        }
    )


def poll_job(args: argparse.Namespace, job_manager: JobManager) -> None:
    metriq_job = job_manager.get_job(args.job_id)
    job_type: JobType = JobType(metriq_job["benchmark_name"])
    job_data: BenchmarkData = create_job_data(job_type, metriq_job["data"])
    job_class = setup_job_class(metriq_job["provider"])
    device = setup_device(metriq_job["provider"], metriq_job["device"])
    handler = setup_handler(args, None, job_type)
    result_data: ResultData = (
        job_class(job_id=job_data.provider_job_id, device=device).result().data
    )
    handler.poll_handler(job_data, result_data)

=======
>>>>>>> f19b5ba3

def main() -> int:
    """Main entry point for the CLI."""
    logging.basicConfig(level=logging.INFO, format="%(asctime)s - %(levelname)s - %(message)s")

    load_dotenv()
    args = parse_arguments()
    job_manager = JobManager()

    if args.action == "dispatch":
        dispatch_job(args, job_manager)
    elif args.action == "poll":
        poll_job(args, job_manager)
    elif args.action == "list-jobs":
        list_jobs(args, job_manager)

    else:
        logging.error("Invalid action specified. Run with --help for usage information.")
        return 1

    return 0


if __name__ == "__main__":
    sys.exit(main())<|MERGE_RESOLUTION|>--- conflicted
+++ resolved
@@ -34,7 +34,6 @@
     job_data_class = BENCHMARK_DATA_CLASSES[job_type]
     return job_data_class(**job_data)
 
-<<<<<<< HEAD
 
 def dispatch_job(args: argparse.Namespace, job_manager: JobManager) -> None:
     provider_name, backend_name = args.provider, args.backend
@@ -65,8 +64,6 @@
     )
     handler.poll_handler(job_data, result_data)
 
-=======
->>>>>>> f19b5ba3
 
 def main() -> int:
     """Main entry point for the CLI."""
