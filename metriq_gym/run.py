"""Runtime entrypoints for dispatching and managing metriq-gym benchmarks via the CLI."""

import argparse
from dataclasses import asdict
from datetime import datetime
import os
import sys
import logging
import uuid
from dotenv import load_dotenv

from tabulate import tabulate
from typing import Any, TYPE_CHECKING, Optional
import re

from metriq_gym import __version__
from metriq_gym.cli import list_jobs, parse_arguments, prompt_for_job
from metriq_gym.job_manager import JobManager, MetriqGymJob
from metriq_gym.schema_validator import load_and_validate, validate_and_create_model
from metriq_gym.constants import JobType
from metriq_gym.resource_estimation import (
    estimate_resources,
    print_resource_estimate,
    quantinuum_hqc_formula,
)
from metriq_gym.suite_parser import parse_suite_file
from metriq_gym.exceptions import QBraidSetupError


if TYPE_CHECKING:
    from metriq_gym.benchmarks.benchmark import Benchmark, BenchmarkData, BenchmarkResult

logging.basicConfig(level=logging.WARNING)
logger = logging.getLogger("metriq_gym")


<<<<<<< HEAD
COMMON_SUITE_KEYS = ["provider", "device", "timestamp", "app_version"]
SUPPORTED_PROVIDERS = set(get_providers()) | {"local"}
=======
def load_provider(provider_name: str):
    """Lazy proxy to qbraid.runtime.load_provider.

    Exposed at module level so tests can monkeypatch `metriq_gym.run.load_provider`.
    """
    from qbraid.runtime import load_provider as _load_provider

    return _load_provider(provider_name)


def get_providers():
    """Lazy proxy to qbraid.runtime.get_providers.

    Exposed at module level so tests can monkeypatch `metriq_gym.run.get_providers`.
    """
    from qbraid.runtime import get_providers as _get_providers

    return _get_providers()


def load_job(job_id: str, *, provider: str, **kwargs):
    """Lazy proxy to qbraid.runtime.load_job.

    Exposed at module level so tests can monkeypatch `metriq_gym.run.load_job`.
    """
    from qbraid.runtime import load_job as _load_job

    return _load_job(job_id, provider=provider, **kwargs)


def job_status(quantum_job):
    """Lazy proxy to metriq_gym.qplatform.job.job_status.

    Exposed so tests and callers can patch `metriq_gym.run.job_status` and to
    keep heavy imports out of CLI cold start.
    """
    from metriq_gym.qplatform.job import job_status as _job_status

    return _job_status(quantum_job)


def _lazy_registry():
    # Import registry lazily to avoid importing heavy benchmark modules on CLI startup
    from . import registry as _registry

    return _registry


COMMON_SUITE_METADATA = {
    "provider": ("platform", "provider"),
    "device": ("platform", "device"),
    "timestamp": ("timestamp",),
    "app_version": ("app_version",),
}
>>>>>>> 849a6a4f


def setup_device(provider_name: str, backend_name: str):
    """
    Setup a QBraid device with id backend_name from specified provider.

    Args:
        provider_name: a metriq-gym supported provider name.
        backend_name: the id of a device supported by the provider.
    Raises:
        QBraidSetupError: If no device matching the name is found in the provider.
    """
<<<<<<< HEAD
    if provider_name not in SUPPORTED_PROVIDERS:
        logger.error(
            f"Unsupported provider '{provider_name}'. Allowed providers: {sorted(SUPPORTED_PROVIDERS)}"
        )
        raise QBraidSetupError("Provider not found")
=======
    from qbraid import QbraidError
    from metriq_gym.exceptions import QBraidSetupError
>>>>>>> 849a6a4f

    try:
        provider = load_provider(provider_name)
    except QbraidError:
        logger.error(f"No provider matching the name '{provider_name}' found.")
        raise QBraidSetupError("Provider not found")

    try:
        device = provider.get_device(backend_name)
    except QbraidError:
        logger.error(
            f"No device matching the name '{backend_name}' found in provider '{provider_name}'."
        )
        logger.error(f"Devices available: {[device.id for device in provider.get_devices()]}")
        raise QBraidSetupError("Device not found")
    return device


def setup_benchmark(args, params, job_type: JobType) -> "Benchmark":
    reg = _lazy_registry()
    return reg.BENCHMARK_HANDLERS[job_type](args, params)


def setup_job_data_class(job_type: JobType) -> type["BenchmarkData"]:
    reg = _lazy_registry()
    return reg.BENCHMARK_DATA_CLASSES[job_type]


def setup_benchmark_result_class(job_type: JobType) -> type["BenchmarkResult"]:
    reg = _lazy_registry()
    return reg.BENCHMARK_RESULT_CLASSES[job_type]


def dispatch_job(args: argparse.Namespace, job_manager: JobManager) -> None:
    """Dispatch a single benchmark configuration to a quantum device.

    Args:
        args: CLI arguments with benchmark config, provider, and device
        job_manager: Tracks dispatched jobs for later polling

    Note: Continues processing remaining configs if individual configs fail.
    """
    print(f"Starting dispatch on {args.provider}:{args.device}...")

    try:
        device = setup_device(args.provider, args.device)
    except QBraidSetupError:
        return

    config_file = args.config

    if not os.path.exists(config_file):
        print(f"✗ {config_file}: Configuration file not found")
        return

    # Load and validate the benchmark configuration
    params = load_and_validate(config_file)

    # Validate that the benchmark exists
    reg = _lazy_registry()
    if params.benchmark_name not in reg.get_available_benchmarks():
        print(
            f"✗ {config_file}: Unsupported benchmark '{params.benchmark_name}'. Available: {reg.get_available_benchmarks()}"
        )
        return

    job_type = JobType(params.benchmark_name)

    print(f"Dispatching {params.benchmark_name}...")

    handler: Benchmark = setup_benchmark(args, params, job_type)
    job_data: BenchmarkData = handler.dispatch_handler(device)

    # Lazy import to avoid heavy modules during CLI cold start
    from metriq_gym.qplatform.device import normalized_metadata

    job_id = job_manager.add_job(
        MetriqGymJob(
            id=str(uuid.uuid4()),
            job_type=job_type,
            params=params.model_dump(exclude_none=True),
            data=asdict(job_data),
            provider_name=args.provider,
            device_name=args.device,
            platform={
                "provider": args.provider,
                "device": args.device,
                "device_metadata": normalized_metadata(device),
            },
            dispatch_time=datetime.now(),
        )
    )

    print(f"✓ {params.benchmark_name} dispatched with metriq-gym Job ID: {job_id}")


def dispatch_suite(args: argparse.Namespace, job_manager: JobManager) -> None:
    """Dispatch multiple benchmark configurations to a quantum device.

    Enables comprehensive device characterization by running the same benchmark
    type with different parameters or multiple benchmark types in sequence.

    Args:
        args: CLI arguments with benchmark configs, provider, and device
        job_manager: Tracks dispatched jobs for later polling

    Note: Continues processing remaining configs if individual configs fail.
    """
    print(f"Starting suite dispatch on {args.provider}:{args.device}...")

    try:
        device = setup_device(args.provider, args.device)
    except QBraidSetupError:
        return

    config_file = args.suite_config

    if not os.path.exists(config_file):
        print(f"✗ {config_file}: Configuration file not found")
        return

    # Load and validate the benchmark configuration
    suite = parse_suite_file(config_file)
    if not suite.benchmarks:
        print(f"✗ {config_file}: No benchmarks found in the suite")
        return

    # Lazy import once per function call
    from metriq_gym.qplatform.device import normalized_metadata

    results = []
    successful_jobs = []

    suite_id = str(uuid.uuid4())
    for benchmark_entry in suite.benchmarks:
        try:
            params = validate_and_create_model(benchmark_entry.config)

            # Validate that the benchmark exists
            reg = _lazy_registry()
            if params.benchmark_name not in reg.get_available_benchmarks():
                results.append(
                    f"✗ {config_file}: Unsupported benchmark '{params.benchmark_name}'. Available: {reg.get_available_benchmarks()}"
                )
                continue

            job_type = JobType(params.benchmark_name)

            print(
                f"Dispatching {benchmark_entry.name} ({params.benchmark_name}) from {suite.name}..."
            )

            handler: Benchmark = setup_benchmark(args, params, job_type)
            job_data: BenchmarkData = handler.dispatch_handler(device)

            job_id = job_manager.add_job(
                MetriqGymJob(
                    suite_id=suite_id,
                    suite_name=suite.name,
                    id=str(uuid.uuid4()),
                    job_type=job_type,
                    params=params.model_dump(exclude_none=True),
                    data=asdict(job_data),
                    provider_name=args.provider,
                    device_name=args.device,
                    platform={
                        "provider": args.provider,
                        "device": args.device,
                        "device_metadata": normalized_metadata(device),
                    },
                    dispatch_time=datetime.now(),
                )
            )

            results.append(
                f"✓ {benchmark_entry.name} ({params.benchmark_name}) from {suite.name} dispatched with metriq-gym Job ID: {job_id}"
            )
            successful_jobs.append(job_id)

        except Exception as e:
            error_details = f"{type(e).__name__}: {str(e)}"
            results.append(f"✗ {benchmark_entry.name} from {suite.name} failed: {error_details}")

    print("\nSummary:")
    for result in results:
        print(f"  {result}")

    print(f"\nDispatch complete for suite {suite.name} with metriq-gym Suite ID {suite_id}")
    print(f"\nSuccessfully dispatched {len(successful_jobs)}/{len(suite.benchmarks)} benchmarks.")
    if successful_jobs:
        print("Use 'mgym suite poll' or 'mgym job poll' to check suite/job status.")


def poll_job(args: argparse.Namespace, job_manager: JobManager) -> None:
    metriq_job = prompt_for_job(args, job_manager)
    if not metriq_job:
        return
    print("Polling job...")
    result = fetch_result(metriq_job, args, job_manager)
    if result is None:
        print(f"Job {metriq_job.id} is not yet completed or has no results.")
        return
    export_job_result(args, metriq_job, result)


def _minor_series_label(version: str) -> str:
    """Return a label like 'vX.Y' from a version string.

    Examples:
        0.3.1      -> v0.3
        0.3.1.dev0 -> v0.3
        1.0        -> v1.0
        unknown    -> vunknown
    """
    m = re.match(r"(\d+)\.(\d+)", version)
    if m:
        return f"v{m.group(1)}.{m.group(2)}"
    return f"v{version}"


def upload_job(args: argparse.Namespace, job_manager: JobManager) -> None:
    """Upload a job's results to a GitHub repo by opening a Pull Request."""
    metriq_job = prompt_for_job(args, job_manager)
    if not metriq_job:
        return
    print("Preparing job upload...")
    result = fetch_result(metriq_job, args, job_manager)
    if result is None:
        print(f"Job {metriq_job.id} is not yet completed or has no results.")
        return

    repo = getattr(args, "repo", None)
    if not repo:
        print("Error: --repo not provided and MGYM_UPLOAD_REPO not set.")
        return

    base_branch = getattr(args, "base_branch", "main")
    # Default upload dir: <root>/v<major.minor>/<provider>
    provider = metriq_job.provider_name
    root_dir = "metriq-gym"
    default_upload_dir = f"{root_dir}/{_minor_series_label(__version__)}/{provider}"
    upload_dir = getattr(args, "upload_dir", None) or default_upload_dir
    branch_name = getattr(args, "branch_name", None)
    pr_title = getattr(args, "pr_title", None)
    pr_body = getattr(args, "pr_body", None)
    commit_message = getattr(args, "commit_message", None)
    clone_dir = getattr(args, "clone_dir", None)
    dry_run = getattr(args, "dry_run", False)

    # Append this job's record to results.json in the target directory
    from metriq_gym.exporters.dict_exporter import DictExporter

    record = DictExporter(metriq_job, result).export() | {"params": metriq_job.params}

    try:
        from metriq_gym.exporters.github_pr_exporter import GitHubPRExporter

        url = GitHubPRExporter(metriq_job, result).export(
            repo=repo,
            base_branch=base_branch,
            directory=upload_dir,
            branch_name=branch_name,
            commit_message=commit_message,
            pr_title=pr_title,
            pr_body=pr_body,
            clone_dir=clone_dir,
            payload=record,
            filename="results.json",
            append=True,
            dry_run=dry_run,
        )
        if url.startswith("DRY-RUN:"):
            print(url)
        elif "/compare/" in url:
            print("✓ Branch pushed to your fork.")
            print(f"Open this URL to create the PR: {url}")
        else:
            print(f"✓ Opened pull request: {url}")
    except Exception as e:
        print(f"✗ Upload failed: {e}")


def poll_suite(args: argparse.Namespace, job_manager: JobManager) -> None:
    if not args.suite_id:
        print("Suite ID is required to poll suite results.")
        return
    jobs = job_manager.get_jobs_by_suite_id(args.suite_id)
    if not jobs:
        print(f"No jobs found for suite ID {args.suite_id}.")
        return
    results: list[Any] = []
    for metriq_job in jobs:
        result = fetch_result(metriq_job, args, job_manager)
        if result is None:
            print(f"Job {metriq_job.id} is not yet completed or has no results.")
            return
        results.append(result)
    export_suite_results(args, jobs, results)


def _get_nested(mapping: dict[str, Any], path: tuple[str, ...]) -> Any | None:
    current: Any = mapping
    for key in path:
        if isinstance(current, dict) and key in current:
            current = current[key]
        else:
            return None
    return current


def print_selected(d, selected_keys):
    for label, path in selected_keys.items():
        value = _get_nested(d, path)
        if value is not None:
            print(f"{label}: {value}")


def export_suite_results(args, jobs: list[MetriqGymJob], results: list["BenchmarkResult"]) -> None:
    if not jobs:
        return

    from metriq_gym.exporters.dict_exporter import DictExporter

    records = []
    for job, result in zip(jobs, results):
        records.append(DictExporter(job, result).export() | {"params": job.params})

    if hasattr(args, "json"):
        raise NotImplementedError("JSON export of suite results is not implemented yet.")
    else:
        print("\n--- Suite Metadata ---")
        print_selected(records[0], COMMON_SUITE_METADATA)
        print("\n--- Suite Results ---")
        print(tabulate_job_results(records))


def upload_suite(args: argparse.Namespace, job_manager: JobManager) -> None:
    """Upload all jobs in a suite as a single JSON (array of job records) in one PR."""
    if not args.suite_id:
        print("Suite ID is required to upload suite results.")
        return
    jobs = job_manager.get_jobs_by_suite_id(args.suite_id)
    if not jobs:
        print(f"No jobs found for suite ID {args.suite_id}.")
        return

    repo = getattr(args, "repo", None)
    if not repo:
        print("Error: --repo not provided and MGYM_UPLOAD_REPO not set.")
        return

    # Ensure all results are available first
    results: list[Any] = []
    for metriq_job in jobs:
        result = fetch_result(metriq_job, args, job_manager)
        if result is None:
            print(f"Job {metriq_job.id} is not yet completed or has no results.")
            return
        results.append(result)

    # Build array of per-job records (no common header)
    from metriq_gym.exporters.dict_exporter import DictExporter

    records: list[dict] = []
    for job, result in zip(jobs, results):
        records.append(DictExporter(job, result).export() | {"params": job.params})

    # Use provider/device and suite name from first job for PR title only
    provider = jobs[0].provider_name
    device = jobs[0].device_name
    suite_name = jobs[0].suite_name

    base_branch = getattr(args, "base_branch", "main")
    root_dir = "metriq-gym"
    default_upload_dir = f"{root_dir}/{_minor_series_label(__version__)}/{provider}"
    upload_dir = getattr(args, "upload_dir", None) or default_upload_dir
    branch_name = getattr(args, "branch_name", None) or f"mgym/upload-suite-{args.suite_id}"
    # Prefer suite name; avoid falling back to suite_id in the title
    suite_label = suite_name or "unnamed"
    pr_title = getattr(args, "pr_title", None) or (
        f"mgym upload: suite {suite_label} on {provider}/{device}"
    )
    pr_body = getattr(args, "pr_body", None)
    # Default commit message aligns with PR title to make browser compare pre-fill useful
    commit_message = getattr(args, "commit_message", None) or pr_title
    clone_dir = getattr(args, "clone_dir", None)
    dry_run = getattr(args, "dry_run", False)

    try:
        from metriq_gym.exporters.github_pr_exporter import GitHubPRExporter

        url = GitHubPRExporter(jobs[0], results[0]).export(
            repo=repo,
            base_branch=base_branch,
            directory=upload_dir,
            branch_name=branch_name,
            commit_message=commit_message,
            pr_title=pr_title,
            pr_body=pr_body,
            clone_dir=clone_dir,
            payload=records,
            filename="results.json",
            append=True,
            dry_run=dry_run,
        )
        if url.startswith("DRY-RUN:"):
            print(url)
        elif "/compare/" in url:
            print("✓ Branch pushed to your fork.")
            print(f"Open this URL to create the PR: {url}")
        else:
            print(f"✓ Opened pull request: {url}")
    except Exception as e:
        print(f"✗ Upload failed: {e}")


def tabulate_job_results(records, sep=" +/- "):
    rows = []
    metric_keys = set()
    for record in records:
        metric_keys.update(record.get("results", {}).get("values", {}).keys())
    metric_keys = sorted(metric_keys)

    headers = ["Job Type", "Parameters"] + metric_keys

    for record in records:
        name = record.get("job_type")
        params = record.get("params", {})
        if isinstance(params, dict):
            params_str = ", ".join(
                f"{k}={v}" for k, v in sorted(params.items()) if k != "benchmark_name"
            )
        else:
            params_str = str(params)
        row = [name, params_str]
        values = record.get("results", {}).get("values", {})
        uncertainties = record.get("results", {}).get("uncertainties", {})
        for metric in metric_keys:
            value = values.get(metric, "")
            uncertainty = uncertainties.get(metric)
            if uncertainty is None or uncertainty == "":
                row.append(value)
            else:
                row.append(f"{value}{sep}{uncertainty}")
        rows.append(row)

    return tabulate(rows, headers=headers, floatfmt=".4g")


def export_job_result(
    args: argparse.Namespace, metriq_job: MetriqGymJob, result: "BenchmarkResult"
) -> None:
    if hasattr(args, "json"):
        from metriq_gym.exporters.json_exporter import JsonExporter

        JsonExporter(metriq_job, result).export(args.json)
    else:
        from metriq_gym.exporters.cli_exporter import CliExporter

        CliExporter(metriq_job, result).export()


def fetch_result(
    metriq_job: MetriqGymJob, args: argparse.Namespace, job_manager: JobManager
) -> Optional["BenchmarkResult"]:
    job_type: JobType = JobType(metriq_job.job_type)
    job_result_type = setup_benchmark_result_class(job_type)
    if metriq_job.result_data is not None:
        return job_result_type.model_validate(metriq_job.result_data)

    job_data: "BenchmarkData" = setup_job_data_class(job_type)(**metriq_job.data)
    handler: Benchmark = setup_benchmark(
        args, validate_and_create_model(metriq_job.params), job_type
    )
    from qbraid.runtime import JobStatus

    quantum_jobs = [
        (load_job(job_id, provider=metriq_job.provider_name, **asdict(job_data)))
        for job_id in job_data.provider_job_ids
    ]
    if all(task.status() == JobStatus.COMPLETED for task in quantum_jobs):
        result_data = [task.result().data for task in quantum_jobs]
        result: "BenchmarkResult" = handler.poll_handler(job_data, result_data, quantum_jobs)
        # Cache result_data in metriq_job and update job_manager if provided
        metriq_job.result_data = result.model_dump()
        job_manager.update_job(metriq_job)
        return result
    else:
        print("Job is not yet completed. Current status of tasks:")
        for task in quantum_jobs:
            info = job_status(task)
            msg = f"- {task.id}: {info.status.value}"
            if info.queue_position is not None:
                msg += f" (position {info.queue_position})"
            print(msg)
        print("Please try again later.")
        return None


def view_job(args: argparse.Namespace, job_manager: JobManager) -> None:
    metriq_job = prompt_for_job(args, job_manager)
    if metriq_job:
        print(metriq_job)


def view_suite(args: argparse.Namespace, job_manager: JobManager) -> None:
    if not args.suite_id:
        print("Suite ID is required to view suite jobs.")
        return
    jobs = job_manager.get_jobs_by_suite_id(args.suite_id)
    if not jobs:
        print(f"No jobs found for suite ID {args.suite_id}.")
        return
    print(f"Jobs for suite ID {args.suite_id}:")
    list_jobs(jobs, show_index=False, show_suite_id=False)


def delete_job(args: argparse.Namespace, job_manager: JobManager) -> None:
    metriq_job = prompt_for_job(args, job_manager)
    if metriq_job:
        try:
            job_manager.delete_job(metriq_job.id)
            print(f"Job {metriq_job.id} deleted successfully.")
        except ValueError:
            print(f"Error: Job {metriq_job.id} could not be deleted. It may not exist.")
        except Exception as e:
            print(f"An unexpected error occurred while deleting the job: {e}")
    else:
        print("No job selected for deletion.")


def delete_suite(args: argparse.Namespace, job_manager: JobManager) -> None:
    if not args.suite_id:
        print("Suite ID is required to delete suite jobs.")
        return
    jobs = job_manager.get_jobs_by_suite_id(args.suite_id)
    if not jobs:
        print(f"No jobs found for suite ID {args.suite_id}.")
        return
    for job in jobs:
        try:
            job_manager.delete_job(job.id)
            print(f"Job {job.id} deleted successfully.")
        except Exception as e:
            print(f"Failed to delete job {job.id}: {e}")
    print(f"All jobs for suite ID {args.suite_id} deleted successfully.")


def estimate_job(args: argparse.Namespace, _job_manager: JobManager | None = None) -> None:
    if not args.provider:
        print("Provider is required for resource estimation.")
        return

    device: QuantumDevice | None = None
    if args.device:
        try:
            device = setup_device(args.provider, args.device)
        except QBraidSetupError:
            return
    else:
        print("No device specified; estimating resources without device-specific topology.")

    config_file = args.config

    if not os.path.exists(config_file):
        print(f"✗ {config_file}: Configuration file not found")
        return

    params = load_and_validate(config_file)

    if params.benchmark_name not in available_benchmarks:
        print(
            f"✗ {config_file}: Unsupported benchmark '{params.benchmark_name}'. Available: {available_benchmarks}"
        )
        return

    job_type = JobType(params.benchmark_name)

    hqc_fn = quantinuum_hqc_formula if args.provider == "quantinuum" else None

    try:
        estimate = estimate_resources(job_type, params, device, hqc_fn)
    except (ValueError, NotImplementedError) as exc:
        print(f"✗ {job_type.value}: {exc}")
        return
    except Exception as exc:  # pragma: no cover - surface unexpected errors cleanly
        print(f"✗ Failed to estimate resources: {exc}")
        return

    print_resource_estimate(job_type, args.provider, args.device, estimate)


def main() -> int:
    load_dotenv()
    args = parse_arguments()
    job_manager = JobManager()

<<<<<<< HEAD
    RESOURCE_ACTION_TABLE: dict = {
=======
    # If no resource subcommand is provided, print help and exit 0
    if getattr(args, "resource", None) is None:
        from metriq_gym.cli import build_parser

        build_parser().print_help()
        return 0

    RESOURCE_ACTION_TABLE = {
>>>>>>> 849a6a4f
        "suite": {
            "dispatch": dispatch_suite,
            "poll": poll_suite,
            "upload": upload_suite,
            "delete": delete_suite,
        },
        "job": {
            "dispatch": dispatch_job,
            "poll": poll_job,
            "view": view_job,
            "delete": delete_job,
            "upload": upload_job,
            "estimate": estimate_job,
        },
    }

    resource_table = RESOURCE_ACTION_TABLE.get(args.resource)
    if resource_table:
        action_handler = resource_table.get(args.action)
        if action_handler:
            action_handler(args, job_manager)
            return 0
    logging.error("Invalid command. Run with --help for usage information.")
    return 1


if __name__ == "__main__":
    sys.exit(main())<|MERGE_RESOLUTION|>--- conflicted
+++ resolved
@@ -34,10 +34,6 @@
 logger = logging.getLogger("metriq_gym")
 
 
-<<<<<<< HEAD
-COMMON_SUITE_KEYS = ["provider", "device", "timestamp", "app_version"]
-SUPPORTED_PROVIDERS = set(get_providers()) | {"local"}
-=======
 def load_provider(provider_name: str):
     """Lazy proxy to qbraid.runtime.load_provider.
 
@@ -92,7 +88,6 @@
     "timestamp": ("timestamp",),
     "app_version": ("app_version",),
 }
->>>>>>> 849a6a4f
 
 
 def setup_device(provider_name: str, backend_name: str):
@@ -105,21 +100,14 @@
     Raises:
         QBraidSetupError: If no device matching the name is found in the provider.
     """
-<<<<<<< HEAD
-    if provider_name not in SUPPORTED_PROVIDERS:
-        logger.error(
-            f"Unsupported provider '{provider_name}'. Allowed providers: {sorted(SUPPORTED_PROVIDERS)}"
-        )
-        raise QBraidSetupError("Provider not found")
-=======
     from qbraid import QbraidError
     from metriq_gym.exceptions import QBraidSetupError
->>>>>>> 849a6a4f
 
     try:
         provider = load_provider(provider_name)
     except QbraidError:
         logger.error(f"No provider matching the name '{provider_name}' found.")
+        logger.error(f"Providers available: {get_providers()}")
         raise QBraidSetupError("Provider not found")
 
     try:
@@ -668,7 +656,6 @@
         print("Provider is required for resource estimation.")
         return
 
-    device: QuantumDevice | None = None
     if args.device:
         try:
             device = setup_device(args.provider, args.device)
@@ -685,6 +672,7 @@
 
     params = load_and_validate(config_file)
 
+    available_benchmarks = _lazy_registry().get_available_benchmarks()
     if params.benchmark_name not in available_benchmarks:
         print(
             f"✗ {config_file}: Unsupported benchmark '{params.benchmark_name}'. Available: {available_benchmarks}"
@@ -712,9 +700,6 @@
     args = parse_arguments()
     job_manager = JobManager()
 
-<<<<<<< HEAD
-    RESOURCE_ACTION_TABLE: dict = {
-=======
     # If no resource subcommand is provided, print help and exit 0
     if getattr(args, "resource", None) is None:
         from metriq_gym.cli import build_parser
@@ -722,8 +707,7 @@
         build_parser().print_help()
         return 0
 
-    RESOURCE_ACTION_TABLE = {
->>>>>>> 849a6a4f
+    RESOURCE_ACTION_TABLE: dict = {
         "suite": {
             "dispatch": dispatch_suite,
             "poll": poll_suite,
