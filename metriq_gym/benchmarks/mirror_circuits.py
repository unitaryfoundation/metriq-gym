"""
Mirror circuits benchmark for the Metriq Gym.

This benchmark evaluates a quantum device's ability to execute mirror circuits,
which are quantum circuits with a reflection structure that perform calculations
and then reverse them. Mirror circuits provide scalable benchmarking capabilities
for quantum computers as defined in Proctor et al., arXiv:2008.11294.
"""

from dataclasses import dataclass
from enum import StrEnum

import rustworkx as rx
import numpy as np
<<<<<<< HEAD
from rustworkx.generators import path_graph
from qbraid import GateModelResultData, QuantumDevice, QuantumJob
=======
>>>>>>> 5946f073
from qiskit import QuantumCircuit
from qiskit.circuit.library import CXGate, CZGate
from qiskit.quantum_info import random_clifford, random_pauli, Statevector
from numpy import random

from metriq_gym.benchmarks.benchmark import Benchmark, BenchmarkData, BenchmarkResult
from metriq_gym.helpers.task_helpers import flatten_counts
from metriq_gym.qplatform.device import connectivity_graph

from typing import TYPE_CHECKING

if TYPE_CHECKING:
    from qbraid import GateModelResultData, QuantumDevice, QuantumJob


class TwoQubitGateType(StrEnum):
    CNOT = "CNOT"
    CZ = "CZ"


class MirrorCircuitsResult(BenchmarkResult):
    success_probability: float
    polarization: float
    binary_success: bool


@dataclass
class MirrorCircuitsData(BenchmarkData):
    num_layers: int
    two_qubit_gate_prob: float
    two_qubit_gate_name: str
    shots: int
    num_qubits: int
    num_circuits: int
    seed: int | None
    expected_bitstrings: list[str]


POLARIZATION_THRESHOLD = 1 / np.e


def select_optimal_qubit_subset(topology_graph: rx.PyGraph, target_width: int) -> list[int]:
    """
    Select a connected subset of qubits with the best connectivity.

    Args:
        topology_graph: The device connectivity graph.
        target_width: Number of qubits to select.

    Returns:
        List of selected qubit indices.
    """
    all_qubits = list(topology_graph.node_indices())

    if target_width >= len(all_qubits):
        return all_qubits

    if target_width == 1:
        return [all_qubits[0]]

    # Use a greedy approach similar to CLOPS create_qubit_map
    # Start from the qubit with highest degree and expand
    degrees = [(node, topology_graph.degree(node)) for node in all_qubits]
    degrees.sort(key=lambda x: x[1], reverse=True)

    selected = [degrees[0][0]]  # Start with highest degree node
    remaining = set(all_qubits) - {degrees[0][0]}

    # Greedily add connected qubits
    while len(selected) < target_width and remaining:
        best_candidate = None
        max_connections = -1

        for candidate in remaining:
            # Count connections to already selected qubits
            connections = sum(
                1
                for selected_qubit in selected
                if topology_graph.has_edge(candidate, selected_qubit)
            )
            if connections > max_connections:
                max_connections = connections
                best_candidate = candidate

        if best_candidate is not None:
            selected.append(best_candidate)
            remaining.remove(best_candidate)
        else:
            # No more connected qubits, add any remaining
            selected.append(list(remaining)[0])
            remaining.remove(selected[-1])

    return selected[:target_width]


def create_subgraph_from_qubits(
    topology_graph: rx.PyGraph, selected_qubits: list[int]
) -> rx.PyGraph:
    """
    Create a subgraph containing only the selected qubits and their connections.

    Args:
        topology_graph: Original device topology graph.
        selected_qubits: List of qubit indices to include.

    Returns:
        Subgraph with selected qubits and their interconnections.
    """
    subgraph = rx.PyGraph()

    # Add nodes with remapped indices
    subgraph.add_nodes_from(range(len(selected_qubits)))

    # Add edges between selected qubits
    for i, qubit_i in enumerate(selected_qubits):
        for j, qubit_j in enumerate(selected_qubits):
            if i < j and topology_graph.has_edge(qubit_i, qubit_j):
                subgraph.add_edge(i, j, None)

    return subgraph


def random_paulis(
    connectivity_graph: rx.PyGraph, random_state: random.RandomState
) -> QuantumCircuit:
    """Returns a circuit with randomly selected Pauli gates on each qubit.

    Args:
        connectivity_graph: Connectivity graph of device to run circuit on.
        random_state: Random state to select Paulis I, X, Y, Z uniformly at random.

    Returns:
        A quantum circuit with random Pauli gates on each qubit.
    """
    num_qubits = len(connectivity_graph.node_indices())
    if num_qubits == 0:
        return QuantumCircuit(0)

    qc = QuantumCircuit(num_qubits)

    for qubit in connectivity_graph.node_indices():
        pauli = random_pauli(1, group_phase=False, seed=random_state.randint(2**31))
        pauli_instruction = pauli.to_instruction()
        qc.append(pauli_instruction, [qubit])

    return qc


def random_single_cliffords(
    connectivity_graph: rx.PyGraph, random_state: random.RandomState, base_seed: int | None = None
) -> QuantumCircuit:
    """Returns a circuit with randomly selected single-qubit Clifford gates on each qubit.

    This function generates a uniformly random single-qubit Clifford from the full 24-element
    single-qubit Clifford group for each qubit, rather than just sampling from generators.
    This ensures proper uniform sampling over all elements of the group, addressing the
    statistical requirements for robust randomized benchmarking.

    Args:
        connectivity_graph: Connectivity graph of device to run circuit on.
        random_state: Random state to select Cliffords uniformly at random from the full group.
        base_seed: Base seed for deterministic generation. If provided, derives seeds deterministically.

    Returns:
        A quantum circuit with random single-qubit Clifford gates on each qubit.
    """
    num_qubits = len(connectivity_graph.node_indices())
    if num_qubits == 0:
        return QuantumCircuit(0)

    qc = QuantumCircuit(num_qubits)

    for i, qubit in enumerate(connectivity_graph.node_indices()):
        clifford_seed = (base_seed + i) if base_seed is not None else None

        clifford = random_clifford(1, seed=clifford_seed)
        clifford_circuit = clifford.to_circuit()

        if clifford_circuit.num_qubits > 0:
            for instruction in clifford_circuit.data:
                gate = instruction.operation
                qc.append(gate, [qubit])

    return qc


def edge_grab(
    two_qubit_gate_prob: float,
    connectivity_graph: rx.PyGraph,
    random_state: random.RandomState,
) -> rx.PyGraph:
    """Selects edges for two-qubit gates based on probability and connectivity.

    This function implements a greedy edge selection algorithm that ensures
    no qubit participates in more than one two-qubit gate simultaneously,
    respecting hardware constraints while providing controllable gate density.

    Args:
        two_qubit_gate_prob: Probability of an edge being chosen from candidates.
        connectivity_graph: The connectivity graph for the backend.
        random_state: Random state to select edges uniformly at random.

    Returns:
        A graph with selected edges for two-qubit gates.
    """
    connectivity_graph = connectivity_graph.copy()
    candidate_edges = rx.PyGraph()
    final_edges = rx.PyGraph()

    candidate_edges.add_nodes_from(connectivity_graph.node_indices())
    final_edges.add_nodes_from(connectivity_graph.node_indices())

    while connectivity_graph.edge_list():
        edges = connectivity_graph.edge_list()
        if not edges:
            break
        num = random_state.randint(len(edges))
        curr_edge = edges[num]
        candidate_edges.add_edge(curr_edge[0], curr_edge[1], None)

        nodes_to_remove = [curr_edge[0], curr_edge[1]]
        for node in nodes_to_remove:
            if node in connectivity_graph.node_indices():
                connectivity_graph.remove_node(node)

    for edge in candidate_edges.edge_list():
        if random_state.uniform(0.0, 1.0) < two_qubit_gate_prob:
            final_edges.add_edge(edge[0], edge[1], None)

    return final_edges


def random_cliffords(
    connectivity_graph: rx.PyGraph,
    random_state: random.RandomState,
    two_qubit_gate_name: str = "CNOT",
    base_seed: int | None = None,
) -> QuantumCircuit:
    """Generate random Clifford gates on selected edges.

    Applies the specified two-qubit gate to all edges in the connectivity graph,
    and applies uniformly random single-qubit Cliffords to all isolated qubits.
    This maintains the Clifford structure required for efficient classical simulation
    while providing comprehensive randomization.

    Args:
        connectivity_graph: Graph with edges for two-qubit gates.
        random_state: Random state to choose Cliffords uniformly at random.
        two_qubit_gate_name: Two-qubit gate to use ("CNOT" or "CZ").
        base_seed: Base seed for deterministic generation.

    Returns:
        A circuit with two-qubit gates and random single-qubit Cliffords.

    Raises:
        ValueError: If two_qubit_gate_name is not supported.
    """
    if len(connectivity_graph.node_indices()) == 0:
        return QuantumCircuit(0)

    try:
        gate_type = TwoQubitGateType(two_qubit_gate_name)
    except ValueError:
        raise ValueError(
            f"Unsupported two-qubit gate: {two_qubit_gate_name}. "
            f"Supported gates: {list(TwoQubitGateType)}"
        )

    num_qubits = max(connectivity_graph.node_indices()) + 1
    qc = QuantumCircuit(num_qubits)

    two_qubit_gate = CXGate() if gate_type == TwoQubitGateType.CNOT else CZGate()
    for edge in connectivity_graph.edge_list():
        qc.append(two_qubit_gate, [edge[0], edge[1]])

    nodes_with_edges = set()
    for edge in connectivity_graph.edge_list():
        nodes_with_edges.add(edge[0])
        nodes_with_edges.add(edge[1])

    isolated_qubits = [
        node for node in connectivity_graph.node_indices() if node not in nodes_with_edges
    ]

    for i, qubit in enumerate(isolated_qubits):
        clifford_seed = (base_seed + i + 1000) if base_seed is not None else None

        clifford = random_clifford(1, seed=clifford_seed)
        clifford_circuit = clifford.to_circuit()

        if clifford_circuit.num_qubits > 0:
            for instruction in clifford_circuit.data:
                gate = instruction.operation
                qc.append(gate, [qubit])

    return qc


def generate_mirror_circuit(
    num_layers: int,
    two_qubit_gate_prob: float,
    connectivity_graph: rx.PyGraph,
    two_qubit_gate_name: str = "CNOT",
    seed: int | None = None,
) -> tuple[QuantumCircuit, str]:
    """Generate a mirror circuit with specified parameters.

    Creates a quantum circuit with a mirror structure: forward layers of random
    Clifford operations, a middle layer of random Paulis, then the inverse of
    the forward layers. The expected outcome is computed by ideal simulation,
    ensuring accurate benchmarking against the theoretical prediction.

    Args:
        num_layers: The number of random Clifford layers to be generated.
        two_qubit_gate_prob: Probability of a two-qubit gate being applied (0.0 to 1.0).
        connectivity_graph: The connectivity graph of the backend.
        two_qubit_gate_name: Name of two-qubit gate to use ("CNOT" or "CZ").
        seed: Seed for generating randomized mirror circuit.

    Returns:
        A tuple of (mirror_circuit, expected_bitstring) where expected_bitstring
        is computed from noiseless simulation of the circuit.

    Raises:
        ValueError: If parameters are invalid.
    """
    if not 0 <= two_qubit_gate_prob <= 1:
        raise ValueError("two_qubit_gate_prob must be between 0 and 1")

    try:
        TwoQubitGateType(two_qubit_gate_name)
    except ValueError:
        raise ValueError(f"two_qubit_gate_name must be one of {list(TwoQubitGateType)}")

    random_state = random.RandomState(seed)
    num_qubits = len(connectivity_graph.node_indices())

    if num_qubits == 0:
        qc = QuantumCircuit(1)
        qc.measure_all()
        return qc, "0"

    qc = QuantumCircuit(num_qubits)

    initial_clifford_layer = random_single_cliffords(connectivity_graph, random_state, seed)
    qc.compose(initial_clifford_layer, inplace=True)
    qc.barrier()

    forward_layers = []
    for layer_idx in range(num_layers):
        pauli_layer = random_paulis(connectivity_graph, random_state)
        qc.compose(pauli_layer, inplace=True)
        qc.barrier()
        forward_layers.append(pauli_layer)

        selected_edges = edge_grab(two_qubit_gate_prob, connectivity_graph, random_state)
        layer_seed = seed + layer_idx if seed is not None else None
        clifford_layer = random_cliffords(
            selected_edges, random_state, two_qubit_gate_name, layer_seed
        )
        qc.compose(clifford_layer, inplace=True)
        qc.barrier()
        forward_layers.append(clifford_layer)

    middle_pauli = random_paulis(connectivity_graph, random_state)
    qc.compose(middle_pauli, inplace=True)
    qc.barrier()

    for layer in reversed(forward_layers):
        qc.compose(layer.inverse(), inplace=True)
        qc.barrier()

    qc.compose(initial_clifford_layer.inverse(), inplace=True)
    qc.barrier()

    qc.measure_all()

    sim_circuit = qc.copy()
    sim_circuit.remove_final_measurements()

    try:
        statevector = Statevector(sim_circuit)
        probabilities = statevector.probabilities()
        most_likely_state = np.argmax(probabilities)
        expected_bitstring = format(most_likely_state, f"0{num_qubits}b")
    except Exception:
        expected_bitstring = "0" * num_qubits

    return qc, expected_bitstring


class MirrorCircuits(Benchmark):
    def dispatch_handler(self, device: "QuantumDevice") -> MirrorCircuitsData:
        num_layers = self.params.num_layers
        two_qubit_gate_prob = self.params.two_qubit_gate_prob
        two_qubit_gate_name = self.params.two_qubit_gate_name
        shots = self.params.shots
        num_circuits = self.params.num_circuits
        seed = self.params.seed
        target_width = getattr(self.params, "width", None)
        if not isinstance(target_width, (int, type(None))):
            target_width = None
        topology_graph = connectivity_graph(device)

        available_qubits = len(topology_graph.node_indices())

        if available_qubits == 0:
            raise ValueError("Mirror circuits benchmark requires a device with at least one qubit")

        # Select subset of qubits if width is specified
        if target_width is not None:
            if target_width > available_qubits:
                raise ValueError(
                    f"Requested width {target_width} exceeds device capacity {available_qubits}"
                )

            actual_width = target_width
        else:
            actual_width = available_qubits

        working_graph = path_graph(actual_width)

        circuits = []
        expected_bitstrings = []

        for i in range(num_circuits):
            circuit_seed = None if seed is None else seed + i
            circuit, expected_bitstring = generate_mirror_circuit(
                num_layers=num_layers,
                two_qubit_gate_prob=two_qubit_gate_prob,
                connectivity_graph=working_graph,
                two_qubit_gate_name=two_qubit_gate_name,
                seed=circuit_seed,
            )
            circuits.append(circuit)
            expected_bitstrings.append(expected_bitstring)

        return MirrorCircuitsData.from_quantum_job(
            quantum_job=device.run(circuits, shots=shots),
            num_layers=num_layers,
            two_qubit_gate_prob=two_qubit_gate_prob,
            two_qubit_gate_name=two_qubit_gate_name,
            shots=shots,
            num_qubits=actual_width,
            num_circuits=num_circuits,
            seed=seed,
            expected_bitstrings=expected_bitstrings,
        )

    def poll_handler(
        self,
        job_data: MirrorCircuitsData,
        result_data: list["GateModelResultData"],
        quantum_jobs: list["QuantumJob"],
    ) -> MirrorCircuitsResult:
        counts_list = flatten_counts(result_data)

        if job_data.num_qubits == 0:
            raise ValueError("Mirror circuits benchmark requires at least 1 qubit")

        success_probability = []
        for counts, expected_bitstring in zip(counts_list, job_data.expected_bitstrings):
            success_probability.append(
                counts.get(expected_bitstring, 0) / sum(counts.values())
                if sum(counts.values()) > 0
                else 0.0
            )

        final_success_probability = np.mean(success_probability) if success_probability else 0.0

        w = job_data.num_qubits
        baseline = 1.0 / (2**w)
        polarization = (
            (final_success_probability - baseline) / (1.0 - baseline)
            if (1.0 - baseline) > 0
            else 0.0
        )

        return MirrorCircuitsResult(
            success_probability=final_success_probability,
            polarization=polarization,
            binary_success=bool(polarization >= POLARIZATION_THRESHOLD),
        )<|MERGE_RESOLUTION|>--- conflicted
+++ resolved
@@ -12,11 +12,8 @@
 
 import rustworkx as rx
 import numpy as np
-<<<<<<< HEAD
 from rustworkx.generators import path_graph
 from qbraid import GateModelResultData, QuantumDevice, QuantumJob
-=======
->>>>>>> 5946f073
 from qiskit import QuantumCircuit
 from qiskit.circuit.library import CXGate, CZGate
 from qiskit.quantum_info import random_clifford, random_pauli, Statevector
