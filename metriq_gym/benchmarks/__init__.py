--- conflicted
+++ resolved
@@ -1,3 +1,4 @@
+
 from enum import StrEnum
 
 from metriq_gym.benchmarks.benchmark import Benchmark, BenchmarkData
@@ -5,11 +6,7 @@
 from metriq_gym.benchmarks.clops import Clops, ClopsData
 from metriq_gym.benchmarks.quantum_volume import QuantumVolume, QuantumVolumeData
 from metriq_gym.benchmarks.bseq import BSEQ, BSEQData
-<<<<<<< HEAD
 from metriq_gym.benchmarks.mirror_circuits import MirrorCircuits, MirrorCircuitsData
-=======
-from metriq_gym.benchmarks.wormhole import Wormhole, WormholeData
->>>>>>> 659f099f
 
 
 class JobType(StrEnum):
@@ -17,11 +14,7 @@
     CLOPS = "CLOPS"
     QML_KERNEL = "QML Kernel"
     QUANTUM_VOLUME = "Quantum Volume"
-<<<<<<< HEAD
     MIRROR_CIRCUITS = "Mirror Circuits"
-=======
-    WORMHOLE = "Wormhole"
->>>>>>> 659f099f
 
 
 BENCHMARK_HANDLERS: dict[JobType, type[Benchmark]] = {
@@ -29,11 +22,7 @@
     JobType.CLOPS: Clops,
     JobType.QML_KERNEL: QMLKernel,
     JobType.QUANTUM_VOLUME: QuantumVolume,
-<<<<<<< HEAD
     JobType.MIRROR_CIRCUITS: MirrorCircuits,
-=======
-    JobType.WORMHOLE: Wormhole,
->>>>>>> 659f099f
 }
 
 BENCHMARK_DATA_CLASSES: dict[JobType, type[BenchmarkData]] = {
@@ -41,11 +30,7 @@
     JobType.CLOPS: ClopsData,
     JobType.QML_KERNEL: QMLKernelData,
     JobType.QUANTUM_VOLUME: QuantumVolumeData,
-<<<<<<< HEAD
     JobType.MIRROR_CIRCUITS: MirrorCircuitsData,
-=======
-    JobType.WORMHOLE: WormholeData,
->>>>>>> 659f099f
 }
 
 SCHEMA_MAPPING = {
@@ -53,9 +38,5 @@
     JobType.CLOPS: "clops.schema.json",
     JobType.QML_KERNEL: "qml_kernel.schema.json",
     JobType.QUANTUM_VOLUME: "quantum_volume.schema.json",
-<<<<<<< HEAD
     JobType.MIRROR_CIRCUITS: "mirror_circuits.schema.json",
-=======
-    JobType.WORMHOLE: "wormhole.schema.json",
->>>>>>> 659f099f
 }