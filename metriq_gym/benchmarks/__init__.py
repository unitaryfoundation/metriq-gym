from enum import StrEnum

from metriq_gym.benchmarks.benchmark import Benchmark, BenchmarkData
from metriq_gym.benchmarks.qml_kernel import QMLKernel, QMLKernelData
from metriq_gym.benchmarks.clops import Clops, ClopsData
from metriq_gym.benchmarks.quantum_volume import QuantumVolume, QuantumVolumeData
from metriq_gym.benchmarks.bseq import BSEQ, BSEQData
<<<<<<< HEAD
from metriq_gym.benchmarks.wormhole import Wormhole, WormholeData
from metriq_gym.job_type import JobType
=======


class JobType(StrEnum):
    BSEQ = "BSEQ"
    CLOPS = "CLOPS"
    QML_KERNEL = "QML Kernel"
    QUANTUM_VOLUME = "Quantum Volume"

>>>>>>> 1e354845

BENCHMARK_HANDLERS: dict[JobType, type[Benchmark]] = {
    JobType.BSEQ: BSEQ,
    JobType.CLOPS: Clops,
    JobType.QML_KERNEL: QMLKernel,
    JobType.QUANTUM_VOLUME: QuantumVolume,
    JobType.WORMHOLE: Wormhole,
}

BENCHMARK_DATA_CLASSES: dict[JobType, type[BenchmarkData]] = {
    JobType.BSEQ: BSEQData,
    JobType.CLOPS: ClopsData,
    JobType.QML_KERNEL: QMLKernelData,
    JobType.QUANTUM_VOLUME: QuantumVolumeData,
    JobType.WORMHOLE: WormholeData,
}

SCHEMA_MAPPING = {
    JobType.BSEQ: "bseq.schema.json",
    JobType.CLOPS: "clops.schema.json",
    JobType.QML_KERNEL: "qml_kernel.schema.json",
    JobType.QUANTUM_VOLUME: "quantum_volume.schema.json",
    JobType.WORMHOLE: "wormhole.schema.json",
}<|MERGE_RESOLUTION|>--- conflicted
+++ resolved
@@ -5,10 +5,7 @@
 from metriq_gym.benchmarks.clops import Clops, ClopsData
 from metriq_gym.benchmarks.quantum_volume import QuantumVolume, QuantumVolumeData
 from metriq_gym.benchmarks.bseq import BSEQ, BSEQData
-<<<<<<< HEAD
 from metriq_gym.benchmarks.wormhole import Wormhole, WormholeData
-from metriq_gym.job_type import JobType
-=======
 
 
 class JobType(StrEnum):
@@ -16,8 +13,8 @@
     CLOPS = "CLOPS"
     QML_KERNEL = "QML Kernel"
     QUANTUM_VOLUME = "Quantum Volume"
+    WORMHOLE = "Wormhole"
 
->>>>>>> 1e354845
 
 BENCHMARK_HANDLERS: dict[JobType, type[Benchmark]] = {
     JobType.BSEQ: BSEQ,
