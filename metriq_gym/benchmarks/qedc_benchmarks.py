--- conflicted
+++ resolved
@@ -294,7 +294,6 @@
         # Call the QED-C method after some pre-processing to obtain metrics.
         circuit_metrics = analyze_results(self.params.model_dump(), job_data, counts_list)
 
-<<<<<<< HEAD
         value, uncertainty = calculate_accuracy_score(circuit_metrics)
         return QEDCResult(
             accuracy_score=BenchmarkScore(
@@ -302,13 +301,10 @@
                 uncertainty=uncertainty,
             )
         )
-=======
-        return QEDCResult(circuit_metrics=circuit_metrics)
 
     def estimate_resources_handler(
         self,
         device: "QuantumDevice",
     ) -> list[CircuitBatch]:
         circuits, _, _ = self._build_circuits(device)
-        return [CircuitBatch(circuits=circuits, shots=self.params.shots)]
->>>>>>> 4dda8327
+        return [CircuitBatch(circuits=circuits, shots=self.params.shots)]