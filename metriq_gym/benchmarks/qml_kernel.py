"""Quantum Machine Learning Kernel benchmark implementation.

Summary:
    Constructs a ZZ feature map kernel, computes the inner-product circuit, and measures the
    probability of returning to the all-zero state as a proxy for kernel quality.

Result interpretation:
    Polling returns QMLKernelResult.accuracy_score as a BenchmarkScore where:
        - value: fraction of shots measuring the expected all-zero bitstring.
        - uncertainty: binomial standard deviation from the sample counts.
    Higher accuracy suggests better kernel reproducibility on the selected hardware.

Reference:
    - Inspired by ZZ-feature map approaches, e.g., arXiv:2405.09724.
"""

import numpy as np
from dataclasses import dataclass

from qiskit import QuantumCircuit
from qiskit.circuit import ParameterVector
from qiskit.circuit.library import unitary_overlap
from typing import TYPE_CHECKING

from metriq_gym.benchmarks.benchmark import (
    Benchmark,
    BenchmarkData,
    BenchmarkResult,
    BenchmarkScore,
)
from metriq_gym.helpers.task_helpers import flatten_counts
from metriq_gym.resource_estimation import CircuitBatch

if TYPE_CHECKING:
    from qbraid import GateModelResultData, QuantumDevice, QuantumJob
    from qbraid.runtime.result_data import MeasCount


@dataclass
class QMLKernelData(BenchmarkData):
    pass


class QMLKernelResult(BenchmarkResult):
<<<<<<< HEAD
    accuracy_score: BenchmarkScore = Field(
        ..., json_schema_extra={"direction": MetricDirection.HIGHER}
    )
=======
    accuracy_score: BenchmarkScore

    def compute_score(self) -> float | None:
        return self.accuracy_score.value
>>>>>>> f123097f


def ZZfeature_circuit(num_qubits: int) -> QuantumCircuit:
    """Create a ZZ feature map in the same flavor as arXiv:2405.09724.

    Args:
        num_qubits: Number of qubits

    Returns:
        A parametrized quantum kernel circuit of num_qubits qubits
    """
    layer1 = [(kk, kk + 1) for kk in range(0, num_qubits - 1, 2)]
    layer2 = [(kk, kk + 1) for kk in range(1, num_qubits - 1, 2)]

    xvec = ParameterVector("x", num_qubits)
    qc = QuantumCircuit(num_qubits)

    # Apply Hadamard gates to all qubits
    qc.h(range(num_qubits))

    # Apply Rz rotations parameterized by xvec
    for idx, param in enumerate(xvec):
        qc.rz(param, idx)

    # Apply entangling operations for both layers
    for pair in layer1 + layer2:
        var = (np.pi - xvec[pair[0]]) * (np.pi - xvec[pair[1]])
        qc.cx(pair[0], pair[1])
        qc.rz(var, pair[1])
        qc.cx(pair[0], pair[1])

    return qc


def create_inner_product_circuit(num_qubits: int, seed: int = 0) -> QuantumCircuit:
    np.random.seed(seed)

    # Create the ZZ feature map circuit and build the inner-product circuit.
    qc_qml = ZZfeature_circuit(num_qubits)
    inner_prod = unitary_overlap(qc_qml, qc_qml, insert_barrier=True)
    inner_prod.measure_all()

    # Assign parameters: using the same parameters for both copies gives perfect overlap.
    # Here we tile a random parameter vector for half the total parameters.
    param_vec = np.tile(2 * np.pi * np.random.random(size=inner_prod.num_parameters // 2), 2)
    return inner_prod.assign_parameters(param_vec)


def calculate_accuracy_score(num_qubits: int, count_results: "MeasCount") -> list[float]:
    expected_state = "0" * num_qubits
    accuracy_score = count_results.get(expected_state, 0) / sum(count_results.values())
    return [
        accuracy_score,
        np.sqrt(accuracy_score * (1 - accuracy_score) / sum(count_results.values())),
    ]


class QMLKernel(Benchmark):
    def _build_circuits(self, device: "QuantumDevice") -> QuantumCircuit:
        """Shared circuit construction logic.

        Args:
            device: The quantum device to build circuits for.

        Returns:
            The QML kernel inner product circuit.
        """
        return create_inner_product_circuit(self.params.num_qubits)

    def dispatch_handler(self, device: "QuantumDevice") -> QMLKernelData:
        circuit = self._build_circuits(device)
        return QMLKernelData.from_quantum_job(device.run(circuit, shots=self.params.shots))

    def poll_handler(
        self,
        job_data: QMLKernelData,
        result_data: list["GateModelResultData"],
        quantum_jobs: list["QuantumJob"],
    ) -> QMLKernelResult:
        metrics = calculate_accuracy_score(self.params.num_qubits, flatten_counts(result_data)[0])
        return QMLKernelResult(
            accuracy_score=BenchmarkScore(
                value=metrics[0],
                uncertainty=metrics[1],
            )
        )

    def estimate_resources_handler(self, device: "QuantumDevice") -> list["CircuitBatch"]:
        circuit = self._build_circuits(device)
        return [CircuitBatch(circuits=[circuit], shots=self.params.shots)]<|MERGE_RESOLUTION|>--- conflicted
+++ resolved
@@ -42,16 +42,10 @@
 
 
 class QMLKernelResult(BenchmarkResult):
-<<<<<<< HEAD
-    accuracy_score: BenchmarkScore = Field(
-        ..., json_schema_extra={"direction": MetricDirection.HIGHER}
-    )
-=======
     accuracy_score: BenchmarkScore
 
     def compute_score(self) -> float | None:
         return self.accuracy_score.value
->>>>>>> f123097f
 
 
 def ZZfeature_circuit(num_qubits: int) -> QuantumCircuit:
