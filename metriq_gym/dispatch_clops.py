--- conflicted
+++ resolved
@@ -13,29 +13,24 @@
 from metriq_gym.hardware.clops_benchmark import clops_benchmark
 
 
-logging.basicConfig(
-    level=logging.INFO, format="%(asctime)s - %(levelname)s - %(message)s"
-)
+logging.basicConfig(level=logging.INFO, format="%(asctime)s - %(levelname)s - %(message)s")
 
 
 def main():
     args = parse_arguments()
 
-<<<<<<< HEAD
     if args.token and args.instance:
-        QiskitRuntimeService.save_account(channel="ibm_quantum", token=args.token, instance=args.instance, set_as_default=True, overwrite=True)
-
-    logging.info(f"Dispatching CLOPS job with n={args.num_qubits}, shots={args.shots}, backend={args.backend}, jobs_file={args.jobs_file}")
-=======
-    if args.token:
         QiskitRuntimeService.save_account(
-            channel="ibm_quantum", token=args.token, set_as_default=True, overwrite=True
+            channel="ibm_quantum",
+            token=args.token,
+            instance=args.instance,
+            set_as_default=True,
+            overwrite=True,
         )
 
     logging.info(
-        f"Dispatching CLOPS job with n={args.num_qubits}, shots={args.shots}, trials={args.trials}, backend={args.backend}, confidence_level={args.confidence_level}, jobs_file={args.jobs_file}"
+        f"Dispatching CLOPS job with n={args.num_qubits}, shots={args.shots}, backend={args.backend}, jobs_file={args.jobs_file}"
     )
->>>>>>> 7768cd9e
 
     clops = clops_benchmark(
         service=QiskitRuntimeService(),
