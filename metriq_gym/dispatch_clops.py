--- conflicted
+++ resolved
@@ -23,18 +23,14 @@
 def main():
     args = parse_arguments()
 
-<<<<<<< HEAD
-    QiskitRuntimeService.save_account(channel="ibm_quantum", token=os.environ.get("IBM_QISKIT_API_KEY"), set_as_default=True, overwrite=True)
-=======
     if args.token and args.instance:
         QiskitRuntimeService.save_account(
             channel="ibm_quantum",
-            token=args.token,
+            token=os.environ.get("IBM_QISKIT_API_KEY"),
             instance=args.instance,
             set_as_default=True,
             overwrite=True,
         )
->>>>>>> 3ae01b36
 
     logging.info(
         f"Dispatching CLOPS job with n={args.num_qubits}, shots={args.shots}, backend={args.backend}, trials={args.trials}, jobs_file={args.jobs_file}"
