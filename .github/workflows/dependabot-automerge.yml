--- conflicted
+++ resolved
@@ -25,12 +25,7 @@
 
       - name: Ask Dependabot to rebase (if needed)
         if: steps.metadata.outputs.has-conflicts == 'true'
-<<<<<<< HEAD
-        uses: bbeesley/gha-auto-dependabot-rebase@v1.5.144
-        uses: bbeesley/gha-auto-dependabot-rebase@v1.5.145
-=======
         uses: bbeesley/gha-auto-dependabot-rebase@v1.5.156
->>>>>>> 7ecf789a
         with:
           task: rebase
         env:
